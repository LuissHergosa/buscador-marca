"""
Brand detection service using OCR + LLM pipeline.
First extracts text using EasyOCR, then analyzes text with Google Gemini 2.5.
Optimized for performance with parallel processing and connection pooling.
"""

import json
import logging
import re
import time
import asyncio
import gc
from typing import List
from langchain_google_genai import ChatGoogleGenerativeAI
from langchain.schema import HumanMessage

from ..config import settings
from ..models.brand_detection import BrandDetectionCreate
from .ocr_service import OCRService

# Configure logging
logging.basicConfig(level=logging.INFO)
logger = logging.getLogger(__name__)


class BrandDetectionService:
    """Service for brand detection using OCR + LLM pipeline with performance optimizations."""
    
    def __init__(self):
        """Initialize brand detection service with OCR + LLM pipeline."""
        logger.info("Initializing BrandDetectionService with OCR + LLM pipeline")
        
        # Initialize OCR service
        self.ocr_service = OCRService()
        
        # Create multiple LLM instances for parallel processing
        self.llm_instances = []
        max_instances = min(5, settings.max_concurrent_pages)  # Limit instances to avoid rate limits
        
        for i in range(max_instances):
            llm = ChatGoogleGenerativeAI(
                model=settings.gemini_model,
                google_api_key=settings.gemini_api_key,
                max_retries=3,  # Reduced retries for faster failure
                temperature=0.1,
                # Optimize for speed
                max_tokens=1000,  # Limit response size for faster processing
                timeout=0  # No timeout
            )
            self.llm_instances.append(llm)
        
        logger.info(f"BrandDetectionService initialized with {len(self.llm_instances)} LLM instances and OCR service")
        
        # Create semaphore for rate limiting
        self.semaphore = asyncio.Semaphore(settings.max_concurrent_pages)
<<<<<<< HEAD
        
        # Chunk analysis configuration - 6 chunks total
        self.num_chunks = 6  # Fixed number of chunks
        self.chunk_overlap = 100  # 100 pixels overlap between chunks for better coverage
    
    def _encode_image_to_base64(self, image) -> str:
        """
        Encode PIL Image to base64 string with optimized quality settings.
        
        Args:
            image: PIL Image object
            
        Returns:
            Base64 encoded image string
        """
        try:
            logger.info(f"Encoding image to base64: Size={image.size}, Mode={image.mode}")
            
            # Convert PIL Image to bytes with optimized settings
            img_buffer = io.BytesIO()
            
            # Use optimized settings for better performance while maintaining quality
            # PNG format preserves text clarity better than JPEG
            image.save(
                img_buffer, 
                format='PNG',
                optimize=True,  # Enable optimization for smaller file size
                quality=settings.image_quality,
                compress_level=6  # Balanced compression
            )
            
            img_bytes = img_buffer.getvalue()
            encoded_size = len(img_bytes)
            logger.info(f"Image encoded successfully: {encoded_size} bytes")
            
            return base64.b64encode(img_bytes).decode('utf-8')
        except Exception as e:
            logger.error(f"Failed to encode image: {str(e)}")
            logger.error(f"Image size: {image.size}, Mode: {image.mode}")
            raise Exception(f"Failed to encode image: {str(e)}")
    
    def _split_image_into_chunks(self, image: Image.Image) -> List[Tuple[Image.Image, Tuple[int, int]]]:
        """
        Split image into exactly 6 chunks for detailed analysis.
        Uses a 2x3 grid layout to ensure uniform distribution.
        
        Args:
            image: PIL Image object
            
        Returns:
            List of tuples containing (chunk_image, chunk_position)
        """
        try:
            width, height = image.size
            overlap = self.chunk_overlap
            
            # Calculate chunk dimensions for 2x3 grid (6 chunks total)
            # 2 rows, 3 columns
            chunk_width = width // 3
            chunk_height = height // 2
            
            # Ensure minimum chunk size
            min_chunk_size = 300
            if chunk_width < min_chunk_size or chunk_height < min_chunk_size:
                logger.warning(f"Image too small for 6 chunks, using 4 chunks instead")
                # Fallback to 2x2 grid for small images
                chunk_width = width // 2
                chunk_height = height // 2
                grid_cols, grid_rows = 2, 2
            else:
                grid_cols, grid_rows = 3, 2
            
            chunks = []
            chunk_index = 0
            
            for row in range(grid_rows):
                for col in range(grid_cols):
                    # Calculate chunk boundaries with overlap
                    left = max(0, col * chunk_width - overlap)
                    top = max(0, row * chunk_height - overlap)
                    right = min(width, (col + 1) * chunk_width + overlap)
                    bottom = min(height, (row + 1) * chunk_height + overlap)
                    
                    # Extract chunk
                    chunk = image.crop((left, top, right, bottom))
                    
                    # Store chunk with its position and index
                    chunks.append((chunk, (left, top, chunk_index)))
                    chunk_index += 1
            
            logger.info(f"Split image into {len(chunks)} chunks ({grid_cols}x{grid_rows} grid) for analysis")
            logger.info(f"Chunk dimensions: {chunk_width}x{chunk_height} pixels")
            logger.info(f"Image dimensions: {width}x{height} pixels")
            
            return chunks
            
        except Exception as e:
            logger.error(f"Failed to split image into chunks: {str(e)}")
            raise Exception(f"Failed to split image into chunks: {str(e)}")
    
    def _create_chunk_prompt(self, page_number: int, chunk_position: Tuple[int, int, int], total_chunks: int) -> str:
=======
    
    def _create_text_analysis_prompt(self, page_number: int, extracted_text: str) -> str:
>>>>>>> bca74501
        """
        Create optimized prompt for brand detection from extracted text.
        
        Args:
            page_number: Page number being analyzed
<<<<<<< HEAD
            chunk_position: Position of the chunk (x, y, index)
            total_chunks: Total number of chunks being analyzed
=======
            extracted_text: Complete text extracted from the page
>>>>>>> bca74501
            
        Returns:
            Formatted prompt string for text analysis
        """
<<<<<<< HEAD
        chunk_x, chunk_y, chunk_index = chunk_position
        logger.info(f"Creating chunk analysis prompt for page {page_number}, chunk {chunk_index} at ({chunk_x}, {chunk_y})")
        
        # Determine chunk position description for better context
        if total_chunks == 6:
            # 2x3 grid layout
            row = chunk_index // 3
            col = chunk_index % 3
            position_desc = f"fila {row + 1}, columna {col + 1}"
        elif total_chunks == 4:
            # 2x2 grid layout (fallback)
            row = chunk_index // 2
            col = chunk_index % 2
            position_desc = f"fila {row + 1}, columna {col + 1}"
        else:
            position_desc = f"fragmento {chunk_index + 1}"
        
        return f"""
        Eres un experto analista especializado en detectar marcas comerciales en fragmentos de planos arquitectónicos. 
        Analiza este fragmento específico de un plano arquitectónico (página {page_number}, {position_desc}) 
        y detecta TODAS las marcas comerciales mencionadas como texto.

        CONTEXTO DEL FRAGMENTO:
        - Este es el {position_desc} de {total_chunks} fragmentos totales
        - Índice del fragmento: {chunk_index + 1}
        - Posición en el plano: coordenadas ({chunk_x}, {chunk_y})
        - Enfócate únicamente en el contenido visible en este fragmento específico

        METODOLOGÍA DE ANÁLISIS PARA FRAGMENTOS:
        
        1. **ANÁLISIS DETALLADO DEL FRAGMENTO**:
           - Examina cada elemento de texto visible en este fragmento
           - Busca marcas en cualquier orientación (horizontal, vertical, diagonal)
           - Considera texto de diferentes tamaños y estilos
           - Revisa especificaciones, notas y anotaciones en este área
        
        2. **ÁREAS ESPECÍFICAS A REVISAR EN ESTE FRAGMENTO**:
           - Títulos y subtítulos
           - Especificaciones técnicas
           - Notas y anotaciones
           - Leyendas y símbolos
           - Detalles de equipos y materiales
           - Números de modelo que incluyen marcas
           - Información de fabricantes
           - Cualquier texto que pueda contener nombres de marcas
        
        3. **TIPOS DE MARCAS A DETECTAR**:
           - Equipos eléctricos y electrónicos (Samsung, LG, Bosch, Siemens, Schneider, ABB, etc.)
           - Materiales de construcción (Cemex, Holcim, Cementos Argos, Corona, etc.)
           - Equipos de iluminación (Philips, Osram, GE, Sylvania, etc.)
           - Sistemas de seguridad (Honeywell, Johnson Controls, Bosch Security, etc.)
           - Equipos de aire acondicionado (Carrier, Trane, York, Daikin, Mitsubishi, etc.)
           - Herramientas y equipos (Makita, DeWalt, Milwaukee, Bosch, Hilti, etc.)
           - Pinturas y acabados (Sherwin-Williams, PPG, Comex, Pinturas Osel, etc.)
           - Plomería y sanitarios (Kohler, Toto, American Standard, Corona, etc.)
           - Pisos y acabados (Armstrong, Mohawk, Porcelanite, etc.)
           - Equipos de cocina (Whirlpool, Samsung, LG, Bosch, etc.)
           - Sistemas de audio/video (Sony, Samsung, LG, Bose, etc.)
           - Equipos de cómputo (Dell, HP, Lenovo, Apple, etc.)
           - Equipos de red (Cisco, TP-Link, Netgear, etc.)
           - Cualquier otra marca comercial reconocible
        
        4. **CRITERIOS DE DETECCIÓN**:
           - Busca nombres de marcas completos y abreviados
           - Incluye variaciones de escritura (ej: "Samsung" y "SAMSUNG")
           - Detecta marcas en combinación con números de modelo
           - Considera marcas en contexto de especificaciones
           - Incluye marcas mencionadas en listas de materiales
        
        5. **EXCLUSIONES ESPECÍFICAS**:
           - Hergon y todas sus variantes (Grupo Hergon SA, Hergon SA, etc.)
           - Nombres genéricos de productos (ej: "lámpara", "interruptor")
           - Nombres de materiales genéricos (ej: "concreto", "acero")
           - Nombres de empresas que no son marcas comerciales
           - Texto que no representa marcas comerciales
        
        EJEMPLOS DE DETECCIÓN CORRECTA:
        ✅ "Samsung" 
        ✅ "LG" 
        ✅ "Bosch" 
        ✅ "Philips" 
        ✅ "Carrier" 
        ✅ "Kohler" 
        ✅ "Cemex" 
        ✅ "Aluzinc" 
        ❌ "Hergon" (excluido)
        ❌ "lámpara LED" (descripción genérica)
        ❌ "interruptor simple" (descripción genérica)
        
        INSTRUCCIONES FINALES:
        - Analiza únicamente el contenido visible en este fragmento específico
        - Si no encuentras marcas en este fragmento, responde con una lista vacía
        - Responde ÚNICAMENTE con el JSON especificado
        - Asegúrate de que el JSON sea válido y completo
        
        Formato de respuesta requerido:
        {{
            "brands_detected": [
                "Nombre exacto de la marca 1",
                "Nombre exacto de la marca 2"
            ],
            "chunk_position": [{chunk_x}, {chunk_y}],
            "chunk_index": {chunk_index},
            "page_number": {page_number}
        }}

        Responde únicamente con el JSON, sin texto adicional ni explicaciones.
        """
    
    def _create_prompt(self, page_number: int) -> str:
        """
        Create optimized prompt for brand detection.
        
        Args:
            page_number: Page number being analyzed
            
        Returns:
            Formatted prompt string
        """
        logger.info(f"Creating optimized brand detection prompt for page {page_number}")
        
        return f"""
        Eres un experto analista de planos arquitectónicos especializado en detectar marcas comerciales. Analiza esta imagen de un plano arquitectónico (página {page_number}) y detecta TODAS las marcas comerciales mencionadas como texto.
=======
        logger.info(f"Creating text analysis prompt for page {page_number}")
        
        return f"""
        Eres un experto analista especializado en detectar marcas comerciales en texto extraído de planos arquitectónicos. 
        Analiza el siguiente texto extraído de un plano arquitectónico (página {page_number}) y detecta TODAS las marcas comerciales mencionadas.

        TEXTO EXTRAÍDO DEL PLANO (PÁGINA {page_number}):
        {extracted_text}
>>>>>>> bca74501

        METODOLOGÍA DE ANÁLISIS SISTEMÁTICO:
        
        1. **ANÁLISIS COMPLETO DEL TEXTO**:
           - Revisa cada palabra y frase del texto extraído
           - Examina TODAS las líneas y párrafos sin importar el contexto
           - Busca marcas en diferentes formatos (mayúsculas, minúsculas, mixtas)
           - Considera variaciones de escritura y abreviaciones
           - Analiza nombres de modelos y números de serie que puedan indicar marcas
        
        2. **TIPOS DE MARCAS A DETECTAR**:
           - Equipos eléctricos y electrónicos (Samsung, LG, Bosch, Siemens, Schneider, ABB, General Electric, Westinghouse, etc.)
           - Materiales de construcción (Cemex, Holcim, Cementos Argos, Corona, LafargeHolcim, etc.)
           - Equipos de iluminación (Philips, Osram, GE Lighting, Sylvania, Cree, etc.)
           - Sistemas de seguridad (Honeywell, Johnson Controls, Bosch Security, Axis, Hikvision, etc.)
           - Equipos de aire acondicionado (Carrier, Trane, York, Daikin, Mitsubishi Electric, Lennox, etc.)
           - Herramientas y equipos (Makita, DeWalt, Milwaukee, Bosch, Hilti, Caterpillar, etc.)
           - Pinturas y acabados (Sherwin-Williams, PPG, Comex, Pinturas Osel, Benjamin Moore, etc.)
           - Plomería y sanitarios (Kohler, Toto, American Standard, Corona, Moen, Delta, etc.)
           - Pisos y acabados (Armstrong, Mohawk, Porcelanite, Tarkett, Shaw, etc.)
           - Equipos de cocina (Whirlpool, Samsung, LG, Bosch, KitchenAid, Frigidaire, etc.)
           - Sistemas de audio/video (Sony, Samsung, LG, Bose, JBL, Yamaha, etc.)
           - Equipos de cómputo (Dell, HP, Lenovo, Apple, IBM, Microsoft, etc.)
           - Equipos de red (Cisco, TP-Link, Netgear, Ubiquiti, D-Link, etc.)
           - Equipos médicos (Philips Healthcare, GE Healthcare, Siemens Healthineers, etc.)
           - Elevadores y escaleras (Otis, Schindler, KONE, ThyssenKrupp, etc.)
           - Cualquier otra marca comercial reconocible
        
        3. **CRITERIOS DE DETECCIÓN**:
           - Busca nombres de marcas completos y abreviados
           - Incluye variaciones de escritura (ej: "Samsung" y "SAMSUNG")
           - Detecta marcas en combinación con números de modelo
           - Considera marcas en contexto de especificaciones
           - Incluye marcas mencionadas en listas de materiales
           - Detecta marcas en notas técnicas y especificaciones
           - Considera marcas en diferentes idiomas (español e inglés)
        
        4. **EXCLUSIONES ESPECÍFICAS**:
           - Hergonsa y todas sus variantes (HERGONSA, hergonsa, Grupo Hergonsa, Hergonsa SA, etc.)
           - Nombres genéricos de productos (ej: "lámpara", "interruptor", "cable", "tubo")
           - Nombres de materiales genéricos (ej: "concreto", "acero", "aluminio", "cobre")
           - Nombres de empresas que no son marcas comerciales reconocidas
           - Texto que no representa marcas comerciales (códigos, referencias, medidas)
           - Palabras comunes que no son marcas (colores, formas, tamaños)
           - Términos técnicos genéricos (voltaje, amperaje, frecuencia)
        
        5. **PROCESO DE VALIDACIÓN**:
           - Verifica que cada detección sea una marca comercial real
           - Confirma que el texto detectado sea legible y completo
           - Asegúrate de que no sean nombres genéricos o descriptivos
           - Valida que las marcas estén en contexto comercial
        
        EJEMPLOS DE DETECCIÓN CORRECTA:
        ✅ "Samsung" 
        ✅ "LG" 
        ✅ "Bosch" 
        ✅ "Philips" 
        ✅ "Carrier" 
        ✅ "Kohler" 
        ✅ "Cemex" 
        ❌ "Hergonsa" (excluido - nombre de la empresa cliente)
        ❌ "lámpara LED" (descripción genérica)
        ❌ "interruptor simple" (descripción genérica)
        
        INSTRUCCIONES FINALES:
        - Analiza exhaustivamente todo el texto proporcionado
        - No te apresures, revisa cada palabra con atención
        - Si no encuentras marcas, responde con una lista vacía
        - Responde ÚNICAMENTE con el JSON especificado
        - Asegúrate de que el JSON sea válido y completo
        
        Formato de respuesta requerido:
        {{
            "brands_detected": [
                "Nombre exacto de la marca 1",
                "Nombre exacto de la marca 2"
            ],
            "page_number": {page_number},
            "text_analysis_summary": "Resumen breve del análisis realizado"
        }}

        Responde únicamente con el JSON, sin texto adicional ni explicaciones.
        """
    
    async def detect_brands_from_text(
        self, 
<<<<<<< HEAD
        chunk_image: Image.Image, 
        chunk_position: Tuple[int, int, int],
        page_number: int,
        total_chunks: int
=======
        extracted_text: str, 
        page_number: int
>>>>>>> bca74501
    ) -> List[str]:
        """
        Detect brands from extracted text using Gemini 2.5.
        
        Args:
            extracted_text: Complete text extracted from the page
            page_number: Page number being analyzed
            
        Returns:
            List of detected brands
        """
        async with self.semaphore:  # Rate limiting
            try:
                start_time = time.time()
<<<<<<< HEAD
                chunk_x, chunk_y, chunk_index = chunk_position
                logger.info(f"Starting chunk analysis for page {page_number}, chunk {chunk_index} at ({chunk_x}, {chunk_y})")
=======
                logger.info(f"Starting text-based brand detection for page {page_number}")
                logger.info(f"Text length: {len(extracted_text)} characters")
>>>>>>> bca74501
                
                if not extracted_text or extracted_text.strip() == "":
                    logger.info(f"No text extracted for page {page_number} - no brands to detect")
                    return []
                
                # Create text analysis prompt
                prompt = self._create_text_analysis_prompt(page_number, extracted_text)
                
                # Create message with text
                message = HumanMessage(content=prompt)
                
                # Get response from Gemini
                try:
<<<<<<< HEAD
                    response = await self.llm_instances[chunk_index % len(self.llm_instances)].ainvoke([message])
                    response_text = response.content
                    logger.info(f"Received chunk response for page {page_number}, chunk {chunk_index}: {len(response_text)} characters")
                except Exception as e:
                    logger.error(f"Error getting Gemini response for chunk {chunk_index}: {str(e)}")
=======
                    response = await self.llm_instances[page_number % len(self.llm_instances)].ainvoke([message])
                    response_text = response.content
                    logger.info(f"Received text analysis response for page {page_number}: {len(response_text)} characters")
                except Exception as e:
                    logger.error(f"Error getting Gemini response for page {page_number}: {str(e)}")
>>>>>>> bca74501
                    return []
                
                # Parse response
                if not response_text or response_text.strip() == "":
<<<<<<< HEAD
                    logger.info(f"Empty response for chunk {chunk_index} - no brands detected")
=======
                    logger.info(f"Empty response for page {page_number} - no brands detected")
>>>>>>> bca74501
                    return []
                
                # Extract JSON from response
                json_match = re.search(r'\{.*\}', response_text, re.DOTALL)
                if json_match:
                    json_str = json_match.group()
                    result = json.loads(json_str)
                else:
<<<<<<< HEAD
                    logger.warning(f"No JSON pattern found in chunk response {chunk_index}, trying to parse entire response")
=======
                    logger.warning(f"No JSON pattern found in response for page {page_number}, trying to parse entire response")
>>>>>>> bca74501
                    result = json.loads(response_text)
                
                # Validate and extract brands
                if isinstance(result, dict) and "brands_detected" in result:
                    brands = result["brands_detected"]
                    if isinstance(brands, list):
                        # Filter out empty strings and normalize
                        brands = [brand.strip() for brand in brands if brand and brand.strip()]
                        
                        # Filter out Hergon and its variants
                        excluded_brands = ['hergon', 'grupo hergon', 'hergon sa', 'grupo hergon sa']
                        brands = [
                            brand for brand in brands
                            if not any(excluded.lower() in brand.lower() for excluded in excluded_brands)
                        ]
                        
                        processing_time = time.time() - start_time
<<<<<<< HEAD
                        logger.info(f"Chunk analysis completed for chunk {chunk_index}: {len(brands)} brands found in {processing_time:.2f} seconds")
                        
                        if brands:
                            logger.info(f"Brands detected in chunk {chunk_index}: {brands}")
                        
                        return brands
                
                logger.warning(f"Invalid response format for chunk {chunk_index}")
                return []
                
            except json.JSONDecodeError as e:
                logger.error(f"Failed to parse chunk response as JSON for chunk {chunk_index}: {str(e)}")
                return []
            except Exception as e:
                logger.error(f"Chunk analysis failed for chunk {chunk_index}: {str(e)}")
=======
                        logger.info(f"Text analysis completed for page {page_number}: {len(brands)} brands found in {processing_time:.2f} seconds")
                        
                        if brands:
                            logger.info(f"Brands detected on page {page_number}: {brands}")
                        
                        return brands
                
                logger.warning(f"Invalid response format for page {page_number}")
                return []
                
            except json.JSONDecodeError as e:
                logger.error(f"Failed to parse response as JSON for page {page_number}: {str(e)}")
                return []
            except Exception as e:
                logger.error(f"Text analysis failed for page {page_number}: {str(e)}")
>>>>>>> bca74501
                return []
    
    async def detect_brands_in_image_file(
        self, 
        image_path: str, 
        page_number: int
    ) -> BrandDetectionCreate:
        """
        Detect brands in a grayscale image file using memory-efficient OCR + LLM pipeline.
        
        Process:
        1. Load grayscale image from file for OCR analysis
        2. Extract text from all chunks using memory-efficient processing
        3. Analyze the complete page text with LLM for brand detection
        4. Free all memory immediately after processing
        
        Args:
            image_path: Path to the grayscale image file
            page_number: Page number being analyzed
            
        Returns:
            BrandDetectionCreate object with detected brands
        """
        try:
            start_time = time.time()
            logger.info(f"Starting memory-efficient OCR + LLM brand detection for page {page_number}")
            logger.info(f"Image file: {image_path}")
            
            # Step 1: Extract text using memory-efficient chunk-based OCR
            logger.info(f"Step 1: Extracting text using memory-efficient OCR for page {page_number}")
            ocr_result = await self.ocr_service.extract_text_from_image_file(image_path, page_number)
            
            extracted_text = ocr_result['full_text']
            text_detections = ocr_result['text_detections']
            ocr_processing_time = ocr_result['processing_time']
            
            logger.info(f"Memory-efficient OCR completed for page {page_number}: {len(extracted_text)} characters extracted from {len(text_detections)} text detections in {ocr_processing_time:.2f} seconds")
            
            if not extracted_text or extracted_text.strip() == "":
                logger.warning(f"No text extracted from page {page_number} - no brands to detect")
                return BrandDetectionCreate(
                    page_number=page_number,
                    brands_detected=[]
                )
            
            # Step 2: Analyze the complete page text for brands using LLM
            logger.info(f"Step 2: Analyzing complete page text for brands on page {page_number}")
            logger.info(f"Text sample for LLM analysis: {extracted_text[:500]}...")
            
            detected_brands = await self.detect_brands_from_text(extracted_text, page_number)
            
            # Clear large text variables to free memory immediately
            del extracted_text
            del text_detections
            del ocr_result
            gc.collect()
            
            # Calculate total processing time
            total_processing_time = time.time() - start_time
            logger.info(f"Memory-efficient OCR + LLM brand detection completed for page {page_number}: {len(detected_brands)} brands found in {total_processing_time:.2f} seconds")
            
            if detected_brands:
                logger.info(f"Brands detected on page {page_number}: {detected_brands}")
            else:
                logger.info(f"No brands detected on page {page_number}")
            
            return BrandDetectionCreate(
                page_number=page_number,
                brands_detected=detected_brands
            )
            
        except Exception as e:
            logger.error(f"Memory-efficient OCR + LLM brand detection failed for page {page_number}: {str(e)}")
            # Return empty result instead of raising exception
            return BrandDetectionCreate(
                page_number=page_number,
                brands_detected=[]
            )
    
    async def detect_brands_in_multiple_image_files(
        self, 
        image_paths: List[str]
    ) -> List[BrandDetectionCreate]:
        """
        Detect brands in multiple grayscale image files with memory-efficient parallel processing.
        
        Args:
            image_paths: List of paths to grayscale image files
            
        Returns:
            List of BrandDetectionCreate objects
        """
        try:
            logger.info(f"Starting memory-efficient brand detection for {len(image_paths)} image files")
            
            # Create tasks for concurrent processing with better error handling
            tasks = []
            for i, image_path in enumerate(image_paths):
                page_number = i + 1
                logger.info(f"Creating task for page {page_number}: {image_path}")
                task = self.detect_brands_in_image_file(image_path, page_number)
                tasks.append(task)
            
            # Execute tasks concurrently with improved error handling
            logger.info(f"Executing {len(tasks)} memory-efficient tasks concurrently")
            results = await asyncio.gather(
                *tasks,
                return_exceptions=True
            )
            
            # Filter out exceptions and return valid results
            valid_results = []
            for i, result in enumerate(results):
                if isinstance(result, Exception):
                    logger.error(f"Error processing page {i+1} from {image_paths[i]}: {str(result)}")
                    # Create empty result for failed pages
                    valid_results.append(BrandDetectionCreate(
                        page_number=i+1,
                        brands_detected=[]
                    ))
                else:
                    valid_results.append(result)
            
            logger.info(f"Memory-efficient brand detection completed: {len(valid_results)} results, {len([r for r in results if isinstance(r, Exception)])} errors")
            return valid_results
            
        except Exception as e:
            logger.error(f"Failed to process multiple image files: {str(e)}")
            raise Exception(f"Failed to process multiple image files: {str(e)}")


# Global brand detection service instance
brand_detection_service = BrandDetectionService()<|MERGE_RESOLUTION|>--- conflicted
+++ resolved
@@ -53,252 +53,18 @@
         
         # Create semaphore for rate limiting
         self.semaphore = asyncio.Semaphore(settings.max_concurrent_pages)
-<<<<<<< HEAD
-        
-        # Chunk analysis configuration - 6 chunks total
-        self.num_chunks = 6  # Fixed number of chunks
-        self.chunk_overlap = 100  # 100 pixels overlap between chunks for better coverage
-    
-    def _encode_image_to_base64(self, image) -> str:
-        """
-        Encode PIL Image to base64 string with optimized quality settings.
-        
-        Args:
-            image: PIL Image object
-            
-        Returns:
-            Base64 encoded image string
-        """
-        try:
-            logger.info(f"Encoding image to base64: Size={image.size}, Mode={image.mode}")
-            
-            # Convert PIL Image to bytes with optimized settings
-            img_buffer = io.BytesIO()
-            
-            # Use optimized settings for better performance while maintaining quality
-            # PNG format preserves text clarity better than JPEG
-            image.save(
-                img_buffer, 
-                format='PNG',
-                optimize=True,  # Enable optimization for smaller file size
-                quality=settings.image_quality,
-                compress_level=6  # Balanced compression
-            )
-            
-            img_bytes = img_buffer.getvalue()
-            encoded_size = len(img_bytes)
-            logger.info(f"Image encoded successfully: {encoded_size} bytes")
-            
-            return base64.b64encode(img_bytes).decode('utf-8')
-        except Exception as e:
-            logger.error(f"Failed to encode image: {str(e)}")
-            logger.error(f"Image size: {image.size}, Mode: {image.mode}")
-            raise Exception(f"Failed to encode image: {str(e)}")
-    
-    def _split_image_into_chunks(self, image: Image.Image) -> List[Tuple[Image.Image, Tuple[int, int]]]:
-        """
-        Split image into exactly 6 chunks for detailed analysis.
-        Uses a 2x3 grid layout to ensure uniform distribution.
-        
-        Args:
-            image: PIL Image object
-            
-        Returns:
-            List of tuples containing (chunk_image, chunk_position)
-        """
-        try:
-            width, height = image.size
-            overlap = self.chunk_overlap
-            
-            # Calculate chunk dimensions for 2x3 grid (6 chunks total)
-            # 2 rows, 3 columns
-            chunk_width = width // 3
-            chunk_height = height // 2
-            
-            # Ensure minimum chunk size
-            min_chunk_size = 300
-            if chunk_width < min_chunk_size or chunk_height < min_chunk_size:
-                logger.warning(f"Image too small for 6 chunks, using 4 chunks instead")
-                # Fallback to 2x2 grid for small images
-                chunk_width = width // 2
-                chunk_height = height // 2
-                grid_cols, grid_rows = 2, 2
-            else:
-                grid_cols, grid_rows = 3, 2
-            
-            chunks = []
-            chunk_index = 0
-            
-            for row in range(grid_rows):
-                for col in range(grid_cols):
-                    # Calculate chunk boundaries with overlap
-                    left = max(0, col * chunk_width - overlap)
-                    top = max(0, row * chunk_height - overlap)
-                    right = min(width, (col + 1) * chunk_width + overlap)
-                    bottom = min(height, (row + 1) * chunk_height + overlap)
-                    
-                    # Extract chunk
-                    chunk = image.crop((left, top, right, bottom))
-                    
-                    # Store chunk with its position and index
-                    chunks.append((chunk, (left, top, chunk_index)))
-                    chunk_index += 1
-            
-            logger.info(f"Split image into {len(chunks)} chunks ({grid_cols}x{grid_rows} grid) for analysis")
-            logger.info(f"Chunk dimensions: {chunk_width}x{chunk_height} pixels")
-            logger.info(f"Image dimensions: {width}x{height} pixels")
-            
-            return chunks
-            
-        except Exception as e:
-            logger.error(f"Failed to split image into chunks: {str(e)}")
-            raise Exception(f"Failed to split image into chunks: {str(e)}")
-    
-    def _create_chunk_prompt(self, page_number: int, chunk_position: Tuple[int, int, int], total_chunks: int) -> str:
-=======
     
     def _create_text_analysis_prompt(self, page_number: int, extracted_text: str) -> str:
->>>>>>> bca74501
         """
         Create optimized prompt for brand detection from extracted text.
         
         Args:
             page_number: Page number being analyzed
-<<<<<<< HEAD
-            chunk_position: Position of the chunk (x, y, index)
-            total_chunks: Total number of chunks being analyzed
-=======
             extracted_text: Complete text extracted from the page
->>>>>>> bca74501
             
         Returns:
             Formatted prompt string for text analysis
         """
-<<<<<<< HEAD
-        chunk_x, chunk_y, chunk_index = chunk_position
-        logger.info(f"Creating chunk analysis prompt for page {page_number}, chunk {chunk_index} at ({chunk_x}, {chunk_y})")
-        
-        # Determine chunk position description for better context
-        if total_chunks == 6:
-            # 2x3 grid layout
-            row = chunk_index // 3
-            col = chunk_index % 3
-            position_desc = f"fila {row + 1}, columna {col + 1}"
-        elif total_chunks == 4:
-            # 2x2 grid layout (fallback)
-            row = chunk_index // 2
-            col = chunk_index % 2
-            position_desc = f"fila {row + 1}, columna {col + 1}"
-        else:
-            position_desc = f"fragmento {chunk_index + 1}"
-        
-        return f"""
-        Eres un experto analista especializado en detectar marcas comerciales en fragmentos de planos arquitectónicos. 
-        Analiza este fragmento específico de un plano arquitectónico (página {page_number}, {position_desc}) 
-        y detecta TODAS las marcas comerciales mencionadas como texto.
-
-        CONTEXTO DEL FRAGMENTO:
-        - Este es el {position_desc} de {total_chunks} fragmentos totales
-        - Índice del fragmento: {chunk_index + 1}
-        - Posición en el plano: coordenadas ({chunk_x}, {chunk_y})
-        - Enfócate únicamente en el contenido visible en este fragmento específico
-
-        METODOLOGÍA DE ANÁLISIS PARA FRAGMENTOS:
-        
-        1. **ANÁLISIS DETALLADO DEL FRAGMENTO**:
-           - Examina cada elemento de texto visible en este fragmento
-           - Busca marcas en cualquier orientación (horizontal, vertical, diagonal)
-           - Considera texto de diferentes tamaños y estilos
-           - Revisa especificaciones, notas y anotaciones en este área
-        
-        2. **ÁREAS ESPECÍFICAS A REVISAR EN ESTE FRAGMENTO**:
-           - Títulos y subtítulos
-           - Especificaciones técnicas
-           - Notas y anotaciones
-           - Leyendas y símbolos
-           - Detalles de equipos y materiales
-           - Números de modelo que incluyen marcas
-           - Información de fabricantes
-           - Cualquier texto que pueda contener nombres de marcas
-        
-        3. **TIPOS DE MARCAS A DETECTAR**:
-           - Equipos eléctricos y electrónicos (Samsung, LG, Bosch, Siemens, Schneider, ABB, etc.)
-           - Materiales de construcción (Cemex, Holcim, Cementos Argos, Corona, etc.)
-           - Equipos de iluminación (Philips, Osram, GE, Sylvania, etc.)
-           - Sistemas de seguridad (Honeywell, Johnson Controls, Bosch Security, etc.)
-           - Equipos de aire acondicionado (Carrier, Trane, York, Daikin, Mitsubishi, etc.)
-           - Herramientas y equipos (Makita, DeWalt, Milwaukee, Bosch, Hilti, etc.)
-           - Pinturas y acabados (Sherwin-Williams, PPG, Comex, Pinturas Osel, etc.)
-           - Plomería y sanitarios (Kohler, Toto, American Standard, Corona, etc.)
-           - Pisos y acabados (Armstrong, Mohawk, Porcelanite, etc.)
-           - Equipos de cocina (Whirlpool, Samsung, LG, Bosch, etc.)
-           - Sistemas de audio/video (Sony, Samsung, LG, Bose, etc.)
-           - Equipos de cómputo (Dell, HP, Lenovo, Apple, etc.)
-           - Equipos de red (Cisco, TP-Link, Netgear, etc.)
-           - Cualquier otra marca comercial reconocible
-        
-        4. **CRITERIOS DE DETECCIÓN**:
-           - Busca nombres de marcas completos y abreviados
-           - Incluye variaciones de escritura (ej: "Samsung" y "SAMSUNG")
-           - Detecta marcas en combinación con números de modelo
-           - Considera marcas en contexto de especificaciones
-           - Incluye marcas mencionadas en listas de materiales
-        
-        5. **EXCLUSIONES ESPECÍFICAS**:
-           - Hergon y todas sus variantes (Grupo Hergon SA, Hergon SA, etc.)
-           - Nombres genéricos de productos (ej: "lámpara", "interruptor")
-           - Nombres de materiales genéricos (ej: "concreto", "acero")
-           - Nombres de empresas que no son marcas comerciales
-           - Texto que no representa marcas comerciales
-        
-        EJEMPLOS DE DETECCIÓN CORRECTA:
-        ✅ "Samsung" 
-        ✅ "LG" 
-        ✅ "Bosch" 
-        ✅ "Philips" 
-        ✅ "Carrier" 
-        ✅ "Kohler" 
-        ✅ "Cemex" 
-        ✅ "Aluzinc" 
-        ❌ "Hergon" (excluido)
-        ❌ "lámpara LED" (descripción genérica)
-        ❌ "interruptor simple" (descripción genérica)
-        
-        INSTRUCCIONES FINALES:
-        - Analiza únicamente el contenido visible en este fragmento específico
-        - Si no encuentras marcas en este fragmento, responde con una lista vacía
-        - Responde ÚNICAMENTE con el JSON especificado
-        - Asegúrate de que el JSON sea válido y completo
-        
-        Formato de respuesta requerido:
-        {{
-            "brands_detected": [
-                "Nombre exacto de la marca 1",
-                "Nombre exacto de la marca 2"
-            ],
-            "chunk_position": [{chunk_x}, {chunk_y}],
-            "chunk_index": {chunk_index},
-            "page_number": {page_number}
-        }}
-
-        Responde únicamente con el JSON, sin texto adicional ni explicaciones.
-        """
-    
-    def _create_prompt(self, page_number: int) -> str:
-        """
-        Create optimized prompt for brand detection.
-        
-        Args:
-            page_number: Page number being analyzed
-            
-        Returns:
-            Formatted prompt string
-        """
-        logger.info(f"Creating optimized brand detection prompt for page {page_number}")
-        
-        return f"""
-        Eres un experto analista de planos arquitectónicos especializado en detectar marcas comerciales. Analiza esta imagen de un plano arquitectónico (página {page_number}) y detecta TODAS las marcas comerciales mencionadas como texto.
-=======
         logger.info(f"Creating text analysis prompt for page {page_number}")
         
         return f"""
@@ -307,7 +73,6 @@
 
         TEXTO EXTRAÍDO DEL PLANO (PÁGINA {page_number}):
         {extracted_text}
->>>>>>> bca74501
 
         METODOLOGÍA DE ANÁLISIS SISTEMÁTICO:
         
@@ -394,15 +159,8 @@
     
     async def detect_brands_from_text(
         self, 
-<<<<<<< HEAD
-        chunk_image: Image.Image, 
-        chunk_position: Tuple[int, int, int],
-        page_number: int,
-        total_chunks: int
-=======
         extracted_text: str, 
         page_number: int
->>>>>>> bca74501
     ) -> List[str]:
         """
         Detect brands from extracted text using Gemini 2.5.
@@ -417,13 +175,8 @@
         async with self.semaphore:  # Rate limiting
             try:
                 start_time = time.time()
-<<<<<<< HEAD
-                chunk_x, chunk_y, chunk_index = chunk_position
-                logger.info(f"Starting chunk analysis for page {page_number}, chunk {chunk_index} at ({chunk_x}, {chunk_y})")
-=======
                 logger.info(f"Starting text-based brand detection for page {page_number}")
                 logger.info(f"Text length: {len(extracted_text)} characters")
->>>>>>> bca74501
                 
                 if not extracted_text or extracted_text.strip() == "":
                     logger.info(f"No text extracted for page {page_number} - no brands to detect")
@@ -437,28 +190,16 @@
                 
                 # Get response from Gemini
                 try:
-<<<<<<< HEAD
-                    response = await self.llm_instances[chunk_index % len(self.llm_instances)].ainvoke([message])
-                    response_text = response.content
-                    logger.info(f"Received chunk response for page {page_number}, chunk {chunk_index}: {len(response_text)} characters")
-                except Exception as e:
-                    logger.error(f"Error getting Gemini response for chunk {chunk_index}: {str(e)}")
-=======
                     response = await self.llm_instances[page_number % len(self.llm_instances)].ainvoke([message])
                     response_text = response.content
                     logger.info(f"Received text analysis response for page {page_number}: {len(response_text)} characters")
                 except Exception as e:
                     logger.error(f"Error getting Gemini response for page {page_number}: {str(e)}")
->>>>>>> bca74501
                     return []
                 
                 # Parse response
                 if not response_text or response_text.strip() == "":
-<<<<<<< HEAD
-                    logger.info(f"Empty response for chunk {chunk_index} - no brands detected")
-=======
                     logger.info(f"Empty response for page {page_number} - no brands detected")
->>>>>>> bca74501
                     return []
                 
                 # Extract JSON from response
@@ -467,11 +208,7 @@
                     json_str = json_match.group()
                     result = json.loads(json_str)
                 else:
-<<<<<<< HEAD
-                    logger.warning(f"No JSON pattern found in chunk response {chunk_index}, trying to parse entire response")
-=======
                     logger.warning(f"No JSON pattern found in response for page {page_number}, trying to parse entire response")
->>>>>>> bca74501
                     result = json.loads(response_text)
                 
                 # Validate and extract brands
@@ -489,23 +226,6 @@
                         ]
                         
                         processing_time = time.time() - start_time
-<<<<<<< HEAD
-                        logger.info(f"Chunk analysis completed for chunk {chunk_index}: {len(brands)} brands found in {processing_time:.2f} seconds")
-                        
-                        if brands:
-                            logger.info(f"Brands detected in chunk {chunk_index}: {brands}")
-                        
-                        return brands
-                
-                logger.warning(f"Invalid response format for chunk {chunk_index}")
-                return []
-                
-            except json.JSONDecodeError as e:
-                logger.error(f"Failed to parse chunk response as JSON for chunk {chunk_index}: {str(e)}")
-                return []
-            except Exception as e:
-                logger.error(f"Chunk analysis failed for chunk {chunk_index}: {str(e)}")
-=======
                         logger.info(f"Text analysis completed for page {page_number}: {len(brands)} brands found in {processing_time:.2f} seconds")
                         
                         if brands:
@@ -521,7 +241,6 @@
                 return []
             except Exception as e:
                 logger.error(f"Text analysis failed for page {page_number}: {str(e)}")
->>>>>>> bca74501
                 return []
     
     async def detect_brands_in_image_file(
